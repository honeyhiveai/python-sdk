from honeyhive.sdk import HoneyHive
from honeyhive.models import components
from honeyhive import HoneyHiveTracer, enrich_session
from .evaluators import evaluator, aevaluator

from concurrent.futures import ThreadPoolExecutor
import collections
import contextvars
import functools
import datetime

from rich.style import Style
from rich.console import Console
from rich.table import Table

from dataclasses import dataclass
from typing import Optional, List, Dict, Any, Callable, Union
import os
import hashlib
import json
import time
import sys
import traceback
import asyncio
import inspect

from opentelemetry import context
from opentelemetry.context import Context

@dataclass
class EvaluationResult:
    run_id: str
    stats: Dict[str, Any]
    dataset_id: str 
    session_ids: list
    status: str
    suite: str
    data: Dict[str, list]

    def to_json(self):
        # save data dict to json file
        with open(f"{self.suite}.json", "w") as f:
            json.dump(self.data, f, indent=4)

console = Console()

class Evaluation:
    """This class is for automated honeyhive evaluation with tracing"""

    def __init__(
        self,
        api_key: str = None,
        project: str = None,
        name: Optional[str] = None,
        suite: Optional[str] = None,
        function: Optional[Callable] = None,
        dataset: Optional[Union[List[Any], Dict[str, Any]]] = None,
        evaluators: Optional[List[Any]] = None,
        dataset_id: Optional[str] = None,
        max_workers: int = 10,
        run_concurrently: bool = True,
        disable_http_tracing: bool = False,
        server_url: Optional[str] = None,
        verbose: bool = False,
        metadata: Optional[Dict[str, Any]] = None,
    ):
        if HoneyHiveTracer._is_traceloop_initialized:
            # undo traceloop initialization
            ctx: Context = context.get_current()
            ctx = context.set_value('association_properties', None)
            context.attach(ctx)
            HoneyHiveTracer._is_traceloop_initialized = False
        
        if function is None:
            raise Exception(
                "Please provide a function to evaluate."
            )
        
        # if name is not provided, use the file name of the caller
        try:
            if name is None:
                # Get the frame of the caller (1 level up in the stack)
                caller_frame = sys._getframe(2)
                # Extract the filename of the caller
                name = os.path.basename(caller_frame.f_code.co_filename)
        except Exception:
            current_mm_dd = datetime.datetime.now().strftime("%m/%d")
            name = f"Offline Eval {current_mm_dd}"

        # get the directory of the file being evaluated
        try:
            if suite is None:
                suite = os.path.dirname(sys._getframe(1).f_code.co_filename).split(os.sep)[-1]
        except Exception:
            suite = "default"
        
        self.api_key = api_key or os.environ["HH_API_KEY"]
        self.project = project or os.environ["HH_PROJECT"]
        self.name: str = name 
        self.evaluators = evaluators or []
        self.status: str = "pending"
        self.max_workers: int = max(1, max_workers if max_workers else int(os.getenv("HH_MAX_WORKERS", 10)))
        self.run_concurrently: bool = run_concurrently
        self.function: Callable = function
        self.suite = suite
        self.disable_auto_tracing = True
        self.eval_run: Optional[components.CreateRunResponse] = None
        self.evaluation_session_ids: collections.deque = collections.deque()
<<<<<<< HEAD
        self.server_url = server_url or os.environ.get("HH_API_URL") or "https://api.honeyhive.ai"
=======
        self.server_url = server_url or os.environ.get("HH_API_URL", "https://api.honeyhive.ai")
>>>>>>> 22cb217a
        self.verbose = verbose
        self.disable_http_tracing = disable_http_tracing
        self.metadata = metadata or {}

        # only one of dataset_id or dataset should be provided
        self.dataset_id: Optional[str] = dataset_id
        self.dataset: Optional[List[Any]] = dataset if isinstance(dataset, list) else dataset["data"] if isinstance(dataset, dict) else None
        self.external_dataset_params: Optional[Dict[str, str]] = {
            "id": dataset["id"],
            "name": dataset.get("name"),
        } if isinstance(dataset, dict) and "id" in dataset else None
        
        if not self.dataset_id and not self.dataset:
            raise Exception(
                "No valid 'dataset_id' or 'dataset' found. Please provide one to iterate the evaluation over."
            )
        elif self.dataset_id and self.dataset:
            raise Exception(
                "Both 'dataset_id' and 'dataset' were provided. Please provide only one of them for evaluation."
            )
        self.use_hh_dataset: bool = self.dataset_id is not None

        # Add git information to metadata if available
        try:
            git_info = HoneyHiveTracer._get_git_info()
            if "error" not in git_info:
                self.metadata["git"] = git_info
        except Exception as e:
            if self.verbose:
                print(f"Error getting git info: {e}")

        if self.external_dataset_params and self.external_dataset_params.get('name'): 
            self.metadata['dataset_name'] = self.external_dataset_params['name']

        self._validate_requirements()
        self.hhai = HoneyHive(bearer_auth=self.api_key, server_url=server_url)

        self._setup_dataset()

        # increase the OTEL export timeout to 30 seconds
        # os.environ["OTEL_EXPORTER_OTLP_TIMEOUT"] = "30000"

        # mark the tracer for evaluation tracing
        HoneyHiveTracer.is_evaluation = True

    def _setup_dataset(self) -> None:
        """
        Set up the dataset for evaluation:
        - Loads dataset from HoneyHive using dataset_id if provided
        - Uses provided dataset list if passed directly
        - Generates an external dataset ID for custom datasets
        - Validates dataset format (must be a list of dictionaries)
        - Raises exceptions if no dataset is provided or format is invalid
        """

        assert (self.dataset_id is None) != (self.dataset is None), "Either dataset_id or dataset must be defined but not both"
        
        # load the dataset from HoneyHive
        if self.use_hh_dataset:
            try:
                dataset = self.hhai.datasets.get_datasets(
                    project=self.project,
                    dataset_id=self.dataset_id,
                )
                if (
                    dataset
                    and dataset.object.testcases
                    and len(dataset.object.testcases) > 0
                ):
                    self.dataset = dataset.object.testcases[0]
                else:
                    raise RuntimeError(f"No valid testcases found in dataset {self.dataset_id}")
            except Exception:
                raise RuntimeError(
                    f"No dataset found with id - {self.dataset_id} for project - {self.project}. Please use the correct dataset id and project name."
                )
        # use provided dataset
        else:

            # validate dataset format
            if not isinstance(self.dataset, list):
                raise Exception("Dataset must be a list")
            if not all(isinstance(item, dict) for item in self.dataset):
                raise Exception("All items in dataset must be dictionaries")            

            # generated id for external datasets
            # TODO: large dataset optimization
            # TODO: dataset might not be json serializable
            self.dataset_id: str = (
                self._add_ext_prefix(self.external_dataset_params["id"]) if self.external_dataset_params and "id" in self.external_dataset_params
                else Evaluation.generate_hash(json.dumps(self.dataset)) if self.dataset 
                else None
            )
        assert self.dataset_id is not None and self.dataset is not None

    def _validate_requirements(self) -> None:
        """Sanity check of requirements for HoneyHive evaluations and tracing."""
        if not self.api_key:
            raise Exception(
                "Honeyhive API key not found. Please set 'api_key' to initiate Honeyhive Tracer. Cannot run Evaluation"
            )
        if not self.project:
            raise Exception(
                "Honeyhive Project not found. Please set 'project' to initiate Honeyhive Tracer. Cannot run Evaluation"
            )

    @staticmethod
    def _add_ext_prefix(id_string: str) -> str:
        """Add EXT- prefix to an ID if it doesn't already have it"""
        if not id_string.startswith("EXT-"):
            return f"EXT-{id_string}"
        return id_string

    @staticmethod
    def generate_hash(input_string: str) -> str:
        return Evaluation._add_ext_prefix(hashlib.md5(input_string.encode('utf-8')).hexdigest()[:24])

    # ------------------------------------------------------------

    def _get_tracing_metadata(
        self,
        datapoint_idx: int,
    ):
        """Get tracing metadata for evaluation."""
        tracing_metadata = {"run_id": self.eval_run.run_id}
        if self.use_hh_dataset:
            tracing_metadata["datapoint_id"] = self.dataset.datapoints[datapoint_idx]
        else:
            tracing_metadata["datapoint_id"] = (
                self._add_ext_prefix(self.dataset[datapoint_idx]["id"]) if isinstance(self.dataset[datapoint_idx], dict) and "id" in self.dataset[datapoint_idx]
                else Evaluation.generate_hash(json.dumps(self.dataset[datapoint_idx]))
            )
        
        tracing_metadata["dataset_id"] = self.dataset_id

        return tracing_metadata

    def _enrich_evaluation_session(
        self,
        datapoint_idx: int,
        session_id: str,
        outputs: Optional[Any],
        metrics: Optional[Dict[str, Any]] = None,
        metadata: Optional[Dict[str, Any]] = None,
    ):
        """Private function to enrich the session data post flow completion."""
        try:
            tracing_metadata = self._get_tracing_metadata(datapoint_idx)
            tracing_metadata.update(metadata)

            if not isinstance(outputs, dict):
                outputs = {"output": outputs}

            enrich_session(
                session_id=session_id,
                metadata=tracing_metadata,
                outputs=outputs,
                metrics=metrics,
            )
        except Exception as e:
            print(f"Error adding trace metadata: {e}")

    def _get_evaluator_metadata(self, eval_func, evaluator_name: str) -> dict:
        """Get metadata for an evaluator if it's decorated."""
        if not isinstance(eval_func, evaluator):
            return {}
            
        eval_settings_dict = evaluator.all_evaluator_settings[evaluator_name].resolve_settings().dict()
        # remove all None values, weight if 1.0 and asserts if False
        filtered_dict = {}
        for k, v in eval_settings_dict.items():
            if not (v is None or (k == 'weight' and v == 1.0) or (k == 'asserts' and v is False)):
                filtered_dict[k] = v
        return {
            'eval_settings': filtered_dict,
        }

    def _run_single_evaluator(
        self,
        eval_func,
        evaluator_name: str,
        outputs: Any = None,
        inputs: Dict[str, Any] = None,
        ground_truth: Dict[str, Any] = None
    ) -> tuple[str, Any, dict]:
        """Run a single evaluator and return its name, result and metadata."""
        metadata = self._get_evaluator_metadata(eval_func, evaluator_name)

        try:
            evaluator_result = eval_func(outputs, inputs, ground_truth)
            return evaluator_name, evaluator_result, metadata

        except Exception as e:
            print(f"Error in evaluator: {str(e)}\n")
            print(traceback.format_exc())
            return evaluator_name, None, metadata

    async def _arun_single_evaluator(
       self,
        eval_func,
        evaluator_name: str,
        outputs: Any = None,
        inputs: Dict[str, Any] = None,
        ground_truth: Dict[str, Any] = None
    ) -> tuple[str, Any, dict]:
        """Run a single async evaluator and return its name, result and metadata."""
        metadata = self._get_evaluator_metadata(eval_func, evaluator_name)

        try:
            evaluator_result = await eval_func(outputs, inputs, ground_truth)
            return evaluator_name, evaluator_result, metadata

        except Exception as e:
            print(f"Error in evaluator: {str(e)}\n")
            print(traceback.format_exc())
            return evaluator_name, None, metadata

    def _run_evaluators(
        self, 
        outputs: Optional[Any], 
        inputs: Optional[Dict[str, Any]], 
        ground_truth: Optional[Dict[str, Any]]
    ):
        """Run evaluators and collect metrics."""
        metrics = {}
        metadata = {}

        if not self.evaluators:
            return metrics, metadata

        # Separate sync and async evaluators
        sync_evaluators = []
        async_evaluators = []
        eval_names = set()

        for index, eval_func in enumerate(self.evaluators):
            evaluator_name = getattr(eval_func, "__name__", f"evaluator_{index}")
            if evaluator_name in eval_names:
                raise ValueError(f"Evaluator {evaluator_name} is defined multiple times")
            eval_names.add(evaluator_name)

            if inspect.iscoroutinefunction(eval_func):
                async_evaluators.append((eval_func, evaluator_name))
            else:
                sync_evaluators.append((eval_func, evaluator_name))

        # Run sync evaluators first
        for eval_func, name in sync_evaluators:
            name, result, meta = self._run_single_evaluator(
                eval_func, name, outputs, inputs, ground_truth
            )
            metrics[name] = result
            if meta:
                metadata[name] = meta

        # Run async evaluators concurrently if any exist
        if async_evaluators:
            print('Evaluators cannot be run async. Please use sync evaluators only.')
        # if async_evaluators:

        #     async def arun_async_evaluators():
        #         async_tasks = [
        #             self._arun_single_evaluator(eval_func, name, outputs, inputs, ground_truth)
        #             for eval_func, name in async_evaluators
        #         ]
        #         return await asyncio.gather(*async_tasks)

        #     async_results = asyncio.run(arun_async_evaluators())

        #     for name, result, meta in async_results:
        #         metrics[name] = result
        #         if meta:
        #             metadata[name] = meta

        return metrics, metadata

    def _create_result(self, inputs, ground_truth, outputs, metrics, metadata):
        """Create standardized result dictionary."""
        return {
            'input': inputs,
            'ground_truth': ground_truth,
            'output': outputs,
            'metrics': metrics,
            'metadata': metadata,
        }

    def _get_inputs_and_ground_truth(self, datapoint_idx: int):
        """Get inputs and ground truth for evaluation from dataset."""
        if (
            self.use_hh_dataset
            and self.dataset.datapoints
            and len(self.dataset.datapoints) > 0
        ):
            datapoint_id = self.dataset.datapoints[datapoint_idx]
            datapoint_response = self.hhai.datapoints.get_datapoint(id=datapoint_id)
            return (
                datapoint_response.object.datapoint[0].inputs or {}, 
                datapoint_response.object.datapoint[0].ground_truth or {}
            )
        elif (
            self.dataset
            and len(self.dataset) > 0
        ):
            return (
                self.dataset[datapoint_idx].get('inputs', {}), 
                self.dataset[datapoint_idx].get('ground_truths', {})
            )
        return ({}, {})

    def _init_tracer(self, datapoint_idx: int, inputs: Dict[str, Any]) -> HoneyHiveTracer:
        """Initialize HoneyHiveTracer for evaluation."""
        hh = HoneyHiveTracer(
            api_key=self.api_key,
            project=self.project,
            source="evaluation",
            session_name=self.name,
            inputs={'inputs': inputs},
            is_evaluation=True,
            verbose=self.verbose,
            server_url=self.server_url,
            disable_http_tracing=self.disable_http_tracing,
            **self._get_tracing_metadata(datapoint_idx)
        )
        return hh

    def run_each(self, datapoint_idx: int) -> Dict[str, Any]:
        """Run evaluation for a single datapoint in its own thread."""

        inputs = {}
        ground_truth = {}
        outputs = None
        metrics = {}
        metadata = {}
        session_id = None

        # Get inputs
        try:
            inputs, ground_truth = self._get_inputs_and_ground_truth(datapoint_idx)
        except Exception as e:
            print(f"Error getting inputs for index {datapoint_idx}: {e}")
            return self._create_result(inputs, ground_truth, outputs, metrics, metadata)

        # Initialize tracer
        try:
            tracer = self._init_tracer(datapoint_idx, inputs)
            session_id = tracer.session_id
            self.evaluation_session_ids.append(session_id)
        except Exception as e:
            self.verbose and print(traceback.format_exc())
            raise Exception(
                f"Unable to initiate Honeyhive Tracer. Cannot run Evaluation: {e}"
            )

        # Run the function
        try:
            if inspect.iscoroutinefunction(self.function):
                raise ValueError("Evaluation task must be sync. Please use asyncio.run() to run coroutines inside the task.")
            else:
                outputs = self.function(inputs, ground_truth)
        except Exception as e:
            print(f"Error in evaluation function: {e}")
            print(traceback.format_exc())
        finally:
            HoneyHiveTracer.flush()
        
        # Run evaluators
        metrics, metadata = self._run_evaluators(outputs, inputs, ground_truth)
        
        # Add trace metadata, outputs, and metrics to session
        self._enrich_evaluation_session(
            datapoint_idx,
            session_id, 
            outputs,
            metrics,
            metadata
        )

        console.print(f"Test case {datapoint_idx} complete")
        
        return self._create_result(inputs, ground_truth, outputs, metrics, metadata)

    def run(self):
        """Public function to run the evaluation."""

        # create run
        eval_run = self.hhai.experiments.create_run(
            request=components.CreateRunRequest(
                project=self.project,
                name=self.name,
                dataset_id=self.dataset_id,
                event_ids=[],
                status=self.status,
                metadata=self.metadata
            )
        )
        self.eval_run = eval_run.create_run_response

        self.eval_result = EvaluationResult(
            run_id=self.eval_run.run_id,
            dataset_id=self.dataset_id,
            session_ids=[],
            status=self.status,
            suite=self.suite,
            stats={},
            data={},
        )

        #########################################################
        # Run evaluations
        #########################################################

        if self.use_hh_dataset:
            num_points = len(self.dataset.datapoints)
        else:
            num_points = len(self.dataset)

        
        start_time = time.time()
        if self.run_concurrently:
            with console.status("[bold green]Working on evals..."):
                # Use ThreadPoolExecutor to run evaluations concurrently
                with ThreadPoolExecutor(max_workers=self.max_workers) as executor:
                    try:
                        # Submit tasks and get futures with proper context propagation
                        futures = []
                        for i in range(num_points):
                            ctx = contextvars.copy_context()
                            futures.append(
                                executor.submit(
                                    ctx.run,
                                    functools.partial(self.run_each, i)
                                )
                            )
                        
                        # Collect results and log any errors
                        results = []
                        for future in futures:
                            try:
                                results.append(future.result())
                            except Exception as e:
                                print(f"Error in evaluation thread: {e}")
                                # Still add None result to maintain ordering
                                results.append(None)
                    except KeyboardInterrupt:
                        executor.shutdown(wait=False)
                        raise
                    finally:
                        HoneyHiveTracer.flush()

        else:
            results = []
            for i in range(num_points):
                result = self.run_each(i)
                results.append(result)

        end_time = time.time()
        #########################################################

        # Process results
        self.eval_result.stats = {
            'duration_s': round(end_time - start_time, 3),
        }
        self.eval_result.data = {
            'input': [],
            'output': [],
            'metrics': [],
            'metadata': [],
            'ground_truth': []
        }
        for r in results:
            for k in self.eval_result.data.keys():
                self.eval_result.data[k].append(r[k])

        # Convert deque to list after all threads complete
        self.eval_result.session_ids = list(self.evaluation_session_ids)

        #########################################################
        # Update run
        #########################################################
        try:
            if self.eval_run:
                self.status = "completed"
                
                # Only update with event_ids and status
                update_request = components.UpdateRunRequest(
                    event_ids=self.eval_result.session_ids, 
                    status=self.status
                )
                
                self.hhai.experiments.update_run(
                    run_id=self.eval_run.run_id,
                    update_run_request=update_request
                )
        except Exception:
            print("Warning: Unable to mark evaluation as `Completed`")


    def print_run(self):
        """Print the results of the evaluation."""

        # get column names
        input_cols = {k for result in self.eval_result.data['input'] for k in result.keys()}
        metric_cols = {k for result in self.eval_result.data['metrics'] for k in result.keys()}
        metadata_cols = {k for result in self.eval_result.data['metadata'] for k in result.keys()}
        ground_truth_cols = {k for result in self.eval_result.data['ground_truth'] for k in result.keys()}

        # make table
        table = Table(
            title=f"Evaluation Results: {self.name}",
            show_lines=True,
            title_style=Style(
                color="black",
                bgcolor="yellow",
                bold=True,
                frame=True,
            ),
        )
        table.add_column("Suite", justify="center", style="magenta")
        for k in input_cols:
            table.add_column(f'Inputs.{k}', justify="center", style="green")
        table.add_column("Outputs", justify="center", style="blue")
        for k in ground_truth_cols:
            table.add_column(f'Ground Truths.{k}', justify="center", style="green")
        for k in metric_cols:
            table.add_column(f'Metrics.{k}', justify="center", style="blue")
        for k in metadata_cols:
            table.add_column(f'Metadata.{k}', justify="center", style="green")

        def truncated(string, max_length=500):
            if len(string) > max_length:
                return string[:max_length] + "..."
            return string

        # Get length of any list in data dict since they're all equal length
        n_rows = len(self.eval_result.data['input'])
        
        for idx in range(n_rows):
            row_values = [self.eval_result.suite]
            # Add input columns
            for k in input_cols:
                row_values.append(truncated(str(self.eval_result.data['input'][idx].get(k, ''))))
            # Add output column
            row_values.append(truncated(str(self.eval_result.data['output'][idx])))
            # Add ground truth columns
            for k in ground_truth_cols:
                row_values.append(truncated(str(self.eval_result.data['ground_truth'][idx].get(k, ''))))
            # Add metric columns
            for k in metric_cols:
                row_values.append(truncated(str(self.eval_result.data['metrics'][idx].get(k, ''))))
            # Add metadata columns
            for k in metadata_cols:
                row_values.append(truncated(str(self.eval_result.data['metadata'][idx].get(k, ''))))
            table.add_row(*row_values)

        console.print(table)

        # add footer with evaluation duration
        print(f"Evaluation Duration: {self.eval_result.stats['duration_s']} seconds\n")

        print('Exporting traces to HoneyHive...')


def evaluate(*args, **kwargs):

    eval = Evaluation(*args, **kwargs)

    # run evaluation
    eval.run()

    # print evaluation results
    eval.print_run()

    return EvaluationResult(
        run_id=eval.eval_run.run_id,
        dataset_id=eval.dataset_id,
        session_ids=eval.evaluation_session_ids,
        status=eval.status,
        data=eval.eval_result.data,
        stats=eval.eval_result.stats,
        suite=eval.suite
    )


__all__ = [
    "evaluate",
    "evaluator",
    "aevaluator",
]<|MERGE_RESOLUTION|>--- conflicted
+++ resolved
@@ -106,11 +106,7 @@
         self.disable_auto_tracing = True
         self.eval_run: Optional[components.CreateRunResponse] = None
         self.evaluation_session_ids: collections.deque = collections.deque()
-<<<<<<< HEAD
-        self.server_url = server_url or os.environ.get("HH_API_URL") or "https://api.honeyhive.ai"
-=======
         self.server_url = server_url or os.environ.get("HH_API_URL", "https://api.honeyhive.ai")
->>>>>>> 22cb217a
         self.verbose = verbose
         self.disable_http_tracing = disable_http_tracing
         self.metadata = metadata or {}
