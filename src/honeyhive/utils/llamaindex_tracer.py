--- conflicted
+++ resolved
@@ -68,7 +68,6 @@
         self.project = project
         self.source = source
         self.user_properties = user_properties
-<<<<<<< HEAD
         self.metadata = metadata
         self.eval_info = None
         if self.source == "evaluation":
@@ -107,10 +106,8 @@
                             }
             except:
                 pass
-=======
         self.session_id = None
         self.session_end_time = None
->>>>>>> 009e7d2d
 
     def _start_new_session(self, inputs):
         body = {
