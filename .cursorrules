--- conflicted
+++ resolved
@@ -1,6 +1,4 @@
 # prAxIs OS
-<<<<<<< HEAD
-=======
 
 ━━━━━━━━━━━━━━━━━━━━━━━━━━━━━━━━━━━━━━━━━━━━━━
 🛑🛑🛑 STOP 🛑🛑🛑
@@ -48,57 +46,3 @@
 
 Query liberally = better code
 ━━━━━━━━━━━━━━━━━━━━━━━━━━━━━━━━━━━━━━━━━━━━━━
-
-# ============================================================================
-# Existing Project Rules (preserved from original .cursorrules)
-# ============================================================================
-
-# Agent OS Enhanced
->>>>>>> f391125b
-
-━━━━━━━━━━━━━━━━━━━━━━━━━━━━━━━━━━━━━━━━━━━━━━
-🛑🛑🛑 STOP 🛑🛑🛑
-MANDATORY ORIENTATION - MUST COMPLETE BEFORE RESPONDING:
-
-Have I completed the 10 mandatory bootstrap queries this conversation?
-
-If NO, run this query NOW:
-    pos_search_project(content_type="standards", query="orientation bootstrap queries mandatory ten queries")
-
-Then READ the results. The results will contain 10 queries you MUST run.
-Execute ALL 10 queries IN SEQUENCE.
-AFTER all 10 complete, reply: "✅ Oriented. Ready."
-
-If YES (already completed 10/10): Proceed with user's request.
-━━━━━━━━━━━━━━━━━━━━━━━━━━━━━━━━━━━━━━━━━━━━━━
-
-🔍 EVERY USER REQUEST = DECISION MOMENT = SEARCH FIRST
-
-⚠️ CRITICAL: Training data ≠ THIS PROJECT
-You know ABOUT concepts. You DON'T know THIS PROJECT's implementation.
-"I know how X works" = RED FLAG → Query "how does THIS PROJECT do X?"
-
-BEFORE processing ANY user request: pos_search_project(content_type="standards", query="how to X")
-BEFORE implementing: pos_search_project(content_type="standards", query="how to X")  
-BEFORE responding: pos_search_project(content_type="standards", query="relevant topic")
-BEFORE file operations: pos_search_project(content_type="standards", query="operation protocol")
-BEFORE git operations: pos_search_project(content_type="standards", query="git/commit protocol")
-DURING task: pos_search_project() multiple times
-AFTER failures: pos_search_project(content_type="standards", query="debugging X")
-
-Even "simple" requests have project-specific protocols.
-Query first, act second. ALWAYS.
-
-Target: 5-10 queries per task
-Query liberally = Reinforces correct behavior = Better code
-
-❌ NEVER: read_file(".praxis-os/standards/...")
-❌ NEVER: read_file(".praxis-os/workflows/...")
-❌ NEVER: read_file(".praxis-os/usage/...")
-✅ ALWAYS: pos_search_project(content_type="standards", query="...") for indexed content
-
-✅ DO: read_file(".praxis-os/specs/...") - your specs, not indexed
-❌ NEVER: commit without "commit it"
-
-Query liberally = better code
-━━━━━━━━━━━━━━━━━━━━━━━━━━━━━━━━━━━━━━━━━━━━━━